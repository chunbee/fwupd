fwupd Release Notes

Write release entries:

<<<<<<< HEAD
git shortlog 1.1.3.. | grep -i -v trivial | grep -v Merge > NEWS.new

Version 1.1.4
~~~~~~~~~~~~~
Released: 2018-xx-xx

New Features:
Bugfixes:

2. Commit changes to git:

# MAKE SURE THESE ARE CORRECT
export release_ver="1.1.4"
=======
git log --format="%s" --cherry-pick --right-only 1.2.3... | grep -i -v trivial | grep -v Merge | sort | uniq
Add any user visible changes into ../data/org.freedesktop.fwupd.metainfo.xml
appstream-util appdata-to-news ../data/org.freedesktop.fwupd.metainfo.xml > NEWS

Update translations:

ninja-build fwupd-pot
tx push --source
tx pull --all --force --minimum-perc=5
../contrib/fix_translations.py ../po
git add ../po/*.po

2. Commit changes to git:

# MAKE SURE THIS IS CORRECT
export release_ver="1.2.4"
>>>>>>> 8ece8874

git commit -a -m "Release fwupd ${release_ver}"
git tag -s -f -m "Release fwupd ${release_ver}" "${release_ver}"
<wait>
git push --tags
git push

3. Generate the tarball:

ninja dist

3a. Generate the additon verification metadata

gpg -b -a meson-dist/fwupd-${release_ver}.tar.xz

4. Upload tarball:

scp meson-dist/fwupd-${release_ver}.tar.* hughsient@people.freedesktop.org:~/public_html/releases

5. Do post release version bump in meson.build

6. Commit changes:

git commit -a -m "trivial: post release version bump"
git push<|MERGE_RESOLUTION|>--- conflicted
+++ resolved
@@ -2,21 +2,6 @@
 
 Write release entries:
 
-<<<<<<< HEAD
-git shortlog 1.1.3.. | grep -i -v trivial | grep -v Merge > NEWS.new
-
-Version 1.1.4
-~~~~~~~~~~~~~
-Released: 2018-xx-xx
-
-New Features:
-Bugfixes:
-
-2. Commit changes to git:
-
-# MAKE SURE THESE ARE CORRECT
-export release_ver="1.1.4"
-=======
 git log --format="%s" --cherry-pick --right-only 1.2.3... | grep -i -v trivial | grep -v Merge | sort | uniq
 Add any user visible changes into ../data/org.freedesktop.fwupd.metainfo.xml
 appstream-util appdata-to-news ../data/org.freedesktop.fwupd.metainfo.xml > NEWS
@@ -33,7 +18,6 @@
 
 # MAKE SURE THIS IS CORRECT
 export release_ver="1.2.4"
->>>>>>> 8ece8874
 
 git commit -a -m "Release fwupd ${release_ver}"
 git tag -s -f -m "Release fwupd ${release_ver}" "${release_ver}"
